package scoop

import (
	"bytes"
	"flag"
	"io/ioutil"
	"os"
	"runtime"
	"testing"

	"path/filepath"

	"github.com/goreleaser/goreleaser/internal/artifact"
	"github.com/goreleaser/goreleaser/internal/client"
	"github.com/goreleaser/goreleaser/internal/pipe"
	"github.com/goreleaser/goreleaser/internal/testlib"
	"github.com/goreleaser/goreleaser/pkg/config"
	"github.com/goreleaser/goreleaser/pkg/context"
	"github.com/stretchr/testify/assert"
	"github.com/stretchr/testify/require"
)

// TODO: remove the Build sections as it is not really needed (or shouldn't be at least).

var update = flag.Bool("update", false, "update .golden files")

func TestDescription(t *testing.T) {
	assert.NotEmpty(t, Pipe{}.String())
}

func TestDefault(t *testing.T) {
	_, back := testlib.Mktmp(t)
	defer back()

	var ctx = &context.Context{
		Parallelism: runtime.NumCPU(),
		Config: config.Project{
<<<<<<< HEAD
			Scoops: []config.Scoop{
				{
					Name: "asd",
				},
			},
=======
			ProjectName: "barr",
>>>>>>> aded99f6
			Builds: []config.Build{
				{
					Binary: "foo",
					Goos:   []string{"linux", "darwin"},
					Goarch: []string{"386", "amd64"},
				},
				{
					Binary: "bar",
					Goos:   []string{"linux", "darwin"},
					Goarch: []string{"386", "amd64"},
					Ignore: []config.IgnoredBuild{
						{Goos: "darwin", Goarch: "amd64"},
					},
				},
				{
					Binary: "foobar",
					Goos:   []string{"linux"},
					Goarch: []string{"amd64"},
				},
			},
		},
	}
	assert.NoError(t, Pipe{}.Default(ctx))
<<<<<<< HEAD
	assert.NotEmpty(t, ctx.Config.Scoops[0].CommitAuthor.Name)
	assert.NotEmpty(t, ctx.Config.Scoops[0].CommitAuthor.Email)
=======
	assert.Equal(t, ctx.Config.ProjectName, ctx.Config.Scoop.Name)
	assert.NotEmpty(t, ctx.Config.Scoop.CommitAuthor.Name)
	assert.NotEmpty(t, ctx.Config.Scoop.CommitAuthor.Email)
>>>>>>> aded99f6
}

func Test_doRun(t *testing.T) {
	folder, back := testlib.Mktmp(t)
	defer back()
	var file = filepath.Join(folder, "archive")
	require.NoError(t, ioutil.WriteFile(file, []byte("lorem ipsum"), 0644))

	type errChecker func(*testing.T, error)
	var shouldErr = func(msg string) errChecker {
		return func(t *testing.T, err error) {
			assert.Error(t, err)
			assert.EqualError(t, err, msg)
		}
	}
	var shouldNotErr = func(t *testing.T, err error) {
		assert.NoError(t, err)
	}
	type args struct {
		ctx    *context.Context
		client client.Client
	}
	tests := []struct {
		name        string
		args        args
		artifacts   []artifact.Artifact
		assertError errChecker
	}{
		{
			"valid",
			args{
				&context.Context{
					Parallelism: runtime.NumCPU(),
					Git: context.GitInfo{
						CurrentTag: "v1.0.1",
					},
					Version:   "1.0.1",
					Artifacts: artifact.New(),
					Config: config.Project{
						Builds: []config.Build{
							{Binary: "test", Goarch: []string{"amd64"}, Goos: []string{"windows"}},
						},
						Dist:        ".",
						ProjectName: "run-pipe",
						Archives: []config.Archive{
							{
								Format: "tar.gz",
							},
						},
						Release: config.Release{
							GitHub: config.Repo{
								Owner: "test",
								Name:  "test",
							},
						},
						Scoops: []config.Scoop{
							{
								Bucket: config.Repo{
									Owner: "test",
									Name:  "test",
								},
								Description: "A run pipe test formula",
								Homepage:    "https://github.com/goreleaser",
							},
						},
					},
				},
				&DummyClient{},
			},
			[]artifact.Artifact{
				{
					Name:   "foo_1.0.1_windows_amd64.tar.gz",
					Goos:   "windows",
					Goarch: "amd64",
					Path:   file,
					Extra: map[string]string{
						"Binary": "foo",
					},
				},
				{
					Name:   "foo_1.0.1_windows_386.tar.gz",
					Goos:   "windows",
					Goarch: "386",
					Path:   file,
					Extra: map[string]string{
						"Binary": "foo",
					},
				},
			},
			shouldNotErr,
		},
		{
			"valid",
			args{
				&context.Context{
					Parallelism: runtime.NumCPU(),
					Git: context.GitInfo{
						CurrentTag: "v1.0.1",
					},
					Version:   "1.0.1",
					Artifacts: artifact.New(),
					Config: config.Project{
						GitHubURLs: config.GitHubURLs{Download: "https://api.custom.github.enterprise.com"},
						Builds: []config.Build{
							{Binary: "test", Goarch: []string{"amd64"}, Goos: []string{"windows"}},
						},
						Dist:        ".",
						ProjectName: "run-pipe",
						Archives: []config.Archive{
							{
								Format: "tar.gz",
							},
						},
						Release: config.Release{
							GitHub: config.Repo{
								Owner: "test",
								Name:  "test",
							},
						},
						Scoops: []config.Scoop{
							{
								Bucket: config.Repo{
									Owner: "test",
									Name:  "test",
								},
								Description: "A run pipe test formula",
								Homepage:    "https://github.com/goreleaser",
							},
						},
					},
				},
				&DummyClient{},
			},
			[]artifact.Artifact{
				{
					Name:   "foo_1.0.1_windows_amd64.tar.gz",
					Goos:   "windows",
					Goarch: "amd64",
					Path:   file,
					Extra: map[string]string{
						"Binary": "foo",
					},
				},
				{
					Name:   "foo_1.0.1_windows_386.tar.gz",
					Goos:   "windows",
					Goarch: "386",
					Path:   file,
					Extra: map[string]string{
						"Binary": "foo",
					},
				},
			},
			shouldNotErr,
		},
		{
			"no windows build",
			args{
				&context.Context{
					Parallelism: runtime.NumCPU(),
					Git: context.GitInfo{
						CurrentTag: "v1.0.1",
					},
					Version:   "1.0.1",
					Artifacts: artifact.New(),
					Config: config.Project{
						Builds: []config.Build{
							{Binary: "test"},
						},
						Dist:        ".",
						ProjectName: "run-pipe",
						Archives: []config.Archive{
							{
								Format: "tar.gz",
							},
						},
						Release: config.Release{
							GitHub: config.Repo{
								Owner: "test",
								Name:  "test",
							},
						},
						Scoops: []config.Scoop{
							{
								Bucket: config.Repo{
									Owner: "test",
									Name:  "test",
								},
								Description: "A run pipe test formula",
								Homepage:    "https://github.com/goreleaser",
							},
						},
					},
				},
				&DummyClient{},
			},
			[]artifact.Artifact{
				{
					Name:   "foo_1.0.1_linux_amd64.tar.gz",
					Goos:   "linux",
					Goarch: "amd64",
					Extra: map[string]string{
						"Binary": "foo",
					},
				},
				{
					Name:   "foo_1.0.1_linux_386.tar.gz",
					Goos:   "linux",
					Goarch: "386",
					Extra: map[string]string{
						"Binary": "foo",
					},
				},
			},
			shouldErr(ErrNoWindows.Error()),
		},
		{
			"no scoop",
			args{
				&context.Context{
					Parallelism: runtime.NumCPU(),
					Git: context.GitInfo{
						CurrentTag: "v1.0.1",
					},
					Version:   "1.0.1",
					Artifacts: artifact.New(),
					Config: config.Project{
						Builds: []config.Build{
							{Binary: "test", Goarch: []string{"amd64"}, Goos: []string{"windows"}},
						},
						Dist:        ".",
						ProjectName: "run-pipe",
						Archives: []config.Archive{
							{
								Format: "tar.gz",
							},
						},
						Release: config.Release{
							GitHub: config.Repo{
								Owner: "test",
								Name:  "test",
							},
						},
					},
				},
				&DummyClient{},
			},
			[]artifact.Artifact{
				{
					Name:   "foo_1.0.1_windows_amd64.tar.gz",
					Goos:   "windows",
					Goarch: "amd64",
					Extra: map[string]string{
						"Binary": "foo",
					},
				},
				{
					Name:   "foo_1.0.1_windows_386.tar.gz",
					Goos:   "windows",
					Goarch: "386",
					Extra: map[string]string{
						"Binary": "foo",
					},
				},
			},
			shouldErr("scoop section is not configured"),
		},
		{
			"no publish",
			args{
				&context.Context{
					Parallelism: runtime.NumCPU(),
					Git: context.GitInfo{
						CurrentTag: "v1.0.1",
					},
					Version:   "1.0.1",
					Artifacts: artifact.New(),
					Config: config.Project{
						Builds: []config.Build{
							{Binary: "test", Goarch: []string{"amd64"}, Goos: []string{"windows"}},
						},
						Dist:        ".",
						ProjectName: "run-pipe",
						Archives: []config.Archive{
							{
								Format: "tar.gz",
							},
						},
						Release: config.Release{
							GitHub: config.Repo{
								Owner: "test",
								Name:  "test",
							},
						},
						Scoops: []config.Scoop{
							{
								Bucket: config.Repo{
									Owner: "test",
									Name:  "test",
								},
								Description: "A run pipe test formula",
								Homepage:    "https://github.com/goreleaser",
							},
						},
					},
					SkipPublish: true,
				},
				&DummyClient{},
			},
			[]artifact.Artifact{
				{
					Name:   "foo_1.0.1_windows_amd64.tar.gz",
					Goos:   "windows",
					Goarch: "amd64",
					Path:   file,
					Extra: map[string]string{
						"Binary": "foo",
					},
				},
				{
					Name:   "foo_1.0.1_windows_386.tar.gz",
					Goos:   "windows",
					Goarch: "386",
					Path:   file,
					Extra: map[string]string{
						"Binary": "foo",
					},
				},
			},
			shouldErr(pipe.ErrSkipPublishEnabled.Error()),
		},
		{
			"is draft",
			args{
				&context.Context{
					Parallelism: runtime.NumCPU(),
					Git: context.GitInfo{
						CurrentTag: "v1.0.1",
					},
					Version:   "1.0.1",
					Artifacts: artifact.New(),
					Config: config.Project{
						Builds: []config.Build{
							{Binary: "test", Goarch: []string{"amd64"}, Goos: []string{"windows"}},
						},
						Dist:        ".",
						ProjectName: "run-pipe",
						Archives: []config.Archive{
							{
								Format: "tar.gz",
							},
						},
						Release: config.Release{
							Draft: true,
						},
						Scoops: []config.Scoop{
							{
								Bucket: config.Repo{
									Owner: "test",
									Name:  "test",
								},
								Description: "A run pipe test formula",
								Homepage:    "https://github.com/goreleaser",
							},
						},
					},
				},
				&DummyClient{},
			},
			[]artifact.Artifact{
				{
					Name:   "foo_1.0.1_windows_amd64.tar.gz",
					Goos:   "windows",
					Goarch: "amd64",
					Path:   file,
					Extra: map[string]string{
						"Binary": "foo",
					},
				},
				{
					Name:   "foo_1.0.1_windows_386.tar.gz",
					Goos:   "windows",
					Goarch: "386",
					Path:   file,
					Extra: map[string]string{
						"Binary": "foo",
					},
				},
			},
			shouldErr("release is marked as draft"),
		},
		{
			"no archive",
			args{
				&context.Context{
					Parallelism: runtime.NumCPU(),
					Git: context.GitInfo{
						CurrentTag: "v1.0.1",
					},
					Version:   "1.0.1",
					Artifacts: artifact.New(),
					Config: config.Project{
						Builds: []config.Build{
							{Binary: "test", Goarch: []string{"amd64"}, Goos: []string{"windows"}},
						},
						Dist:        ".",
						ProjectName: "run-pipe",
						Archives: []config.Archive{
							{
								Format: "binary",
							},
						},
						Release: config.Release{
							Draft: true,
						},
						Scoops: []config.Scoop{
							{
								Bucket: config.Repo{
									Owner: "test",
									Name:  "test",
								},
								Description: "A run pipe test formula",
								Homepage:    "https://github.com/goreleaser",
							},
						},
					},
				},
				&DummyClient{},
			},
			[]artifact.Artifact{
				{
					Name:   "foo_1.0.1_windows_amd64",
					Goos:   "windows",
					Goarch: "amd64",
					Extra: map[string]string{
						"Binary": "foo",
					},
					Type: artifact.UploadableBinary,
				},
				{
					Name:   "foo_1.0.1_windows_386",
					Goos:   "windows",
					Goarch: "386",
					Extra: map[string]string{
						"Binary": "foo",
					},
					Type: artifact.UploadableBinary,
				},
			},
			shouldErr(ErrNoWindows.Error()),
		},
	}
	for _, tt := range tests {
		t.Run(tt.name, func(t *testing.T) {
			var ctx = tt.args.ctx
			for _, a := range tt.artifacts {
				ctx.Artifacts.Add(a)
			}
			require.NoError(t, Pipe{}.Default(ctx))
			tt.assertError(t, doRun(ctx, tt.args.client))
		})
	}
}

func Test_buildManifest(t *testing.T) {
	folder, err := ioutil.TempDir("", "goreleasertest")
	require.NoError(t, err)
	var file = filepath.Join(folder, "archive")
	require.NoError(t, ioutil.WriteFile(file, []byte("lorem ipsum"), 0644))

	tests := []struct {
		filename string
		ctx      *context.Context
	}{
		{
			"testdata/test_buildmanifest.json.golden",
			&context.Context{
				Parallelism: runtime.NumCPU(),
				Git: context.GitInfo{
					CurrentTag: "v1.0.1",
				},
				Version:   "1.0.1",
				Artifacts: artifact.New(),
				Config: config.Project{
					GitHubURLs: config.GitHubURLs{
						Download: "https://github.com",
					},
					Builds: []config.Build{
						{Binary: "test"},
					},
					Dist:        ".",
					ProjectName: "run-pipe",
					Archives: []config.Archive{
						{
							Format: "tar.gz",
						},
					},
					Release: config.Release{
						GitHub: config.Repo{
							Owner: "test",
							Name:  "test",
						},
					},
					Scoops: []config.Scoop{
						{
							Bucket: config.Repo{
								Owner: "test",
								Name:  "test",
							},
							Description: "A run pipe test formula",
							Homepage:    "https://github.com/goreleaser",
							Persist:     []string{"data", "config", "test.ini"},
						},
					},
				},
			},
		},
		{
			"testdata/test_buildmanifest_url_template.json.golden",
			&context.Context{
				Parallelism: runtime.NumCPU(),
				Git: context.GitInfo{
					CurrentTag: "v1.0.1",
				},
				Version:   "1.0.1",
				Artifacts: artifact.New(),
				Config: config.Project{
					GitHubURLs: config.GitHubURLs{
						Download: "https://github.com",
					},
					Builds: []config.Build{
						{Binary: "test"},
					},
					Dist:        ".",
					ProjectName: "run-pipe",
					Archives: []config.Archive{
						{
							Format: "tar.gz",
						},
					},
					Release: config.Release{
						GitHub: config.Repo{
							Owner: "test",
							Name:  "test",
						},
					},
					Scoops: []config.Scoop{
						{
							Bucket: config.Repo{
								Owner: "test",
								Name:  "test",
							},
							Description: "A run pipe test formula",
							Homepage:    "https://github.com/goreleaser",
							URLTemplate: "http://github.mycompany.com/foo/bar/{{ .Tag }}/{{ .ArtifactName }}",
							Persist:     []string{"data.cfg", "etc"},
						},
					},
				},
			},
		},
	}

	for _, tt := range tests {
		var ctx = tt.ctx
		Pipe{}.Default(ctx)
		out, err := buildManifest(ctx, []artifact.Artifact{
			{
				Name:   "foo_1.0.1_windows_amd64.tar.gz",
				Goos:   "windows",
				Goarch: "amd64",
				Path:   file,
				Extra: map[string]string{
					"Binary": "foo",
				},
			},
			{
				Name:   "foo_1.0.1_windows_386.tar.gz",
				Goos:   "windows",
				Goarch: "386",
				Path:   file,
				Extra: map[string]string{
					"Binary": "foo",
				},
			},
		}, ctx.Config.Scoops[0])

		require.NoError(t, err)

		if *update {
			require.NoError(t, ioutil.WriteFile(tt.filename, out.Bytes(), 0655))
		}
		bts, err := ioutil.ReadFile(tt.filename)
		require.NoError(t, err)
		require.Equal(t, string(bts), out.String())
	}
}

type DummyClient struct {
	CreatedFile bool
	Content     string
}

func (client *DummyClient) CreateRelease(ctx *context.Context, body string) (releaseID int64, err error) {
	return
}

func (client *DummyClient) CreateFile(ctx *context.Context, commitAuthor config.CommitAuthor, repo config.Repo, content bytes.Buffer, path, msg string) (err error) {
	client.CreatedFile = true
	bts, _ := ioutil.ReadAll(&content)
	client.Content = string(bts)
	return
}

func (client *DummyClient) Upload(ctx *context.Context, releaseID int64, name string, file *os.File) (err error) {
	return
}<|MERGE_RESOLUTION|>--- conflicted
+++ resolved
@@ -35,15 +35,12 @@
 	var ctx = &context.Context{
 		Parallelism: runtime.NumCPU(),
 		Config: config.Project{
-<<<<<<< HEAD
 			Scoops: []config.Scoop{
 				{
 					Name: "asd",
 				},
 			},
-=======
 			ProjectName: "barr",
->>>>>>> aded99f6
 			Builds: []config.Build{
 				{
 					Binary: "foo",
@@ -67,14 +64,9 @@
 		},
 	}
 	assert.NoError(t, Pipe{}.Default(ctx))
-<<<<<<< HEAD
 	assert.NotEmpty(t, ctx.Config.Scoops[0].CommitAuthor.Name)
 	assert.NotEmpty(t, ctx.Config.Scoops[0].CommitAuthor.Email)
-=======
-	assert.Equal(t, ctx.Config.ProjectName, ctx.Config.Scoop.Name)
-	assert.NotEmpty(t, ctx.Config.Scoop.CommitAuthor.Name)
-	assert.NotEmpty(t, ctx.Config.Scoop.CommitAuthor.Email)
->>>>>>> aded99f6
+	assert.Equal(t, ctx.Config.ProjectName, ctx.Config.Scoops[0].Name)
 }
 
 func Test_doRun(t *testing.T) {
