// Package config contains the model and loader of the goreleaser configuration
// file.
package config

import (
	"fmt"
	"io"
	"io/ioutil"
	"os"
	"strings"

	"github.com/apex/log"
	yaml "gopkg.in/yaml.v2"
)

// GitHubURLs holds the URLs to be used when using github enterprise
type GitHubURLs struct {
	API      string `yaml:"api,omitempty"`
	Upload   string `yaml:"upload,omitempty"`
	Download string `yaml:"download,omitempty"`
}

// Repo represents any kind of repo (github, gitlab, etc)
type Repo struct {
	Owner string `yaml:",omitempty"`
	Name  string `yaml:",omitempty"`

	// Capture all undefined fields and should be empty after loading
	XXX map[string]interface{} `yaml:",inline"`
}

// String of the repo, e.g. owner/name
func (r Repo) String() string {
	return r.Owner + "/" + r.Name
}

// Homebrew contains the brew section
type Homebrew struct {
	GitHub       Repo         `yaml:",omitempty"`
	CommitAuthor CommitAuthor `yaml:"commit_author,omitempty"`
	Folder       string       `yaml:",omitempty"`
	Caveats      string       `yaml:",omitempty"`
	Plist        string       `yaml:",omitempty"`
	Install      string       `yaml:",omitempty"`
	Dependencies []string     `yaml:",omitempty"`
	Test         string       `yaml:",omitempty"`
	Conflicts    []string     `yaml:",omitempty"`
	Description  string       `yaml:",omitempty"`
	Homepage     string       `yaml:",omitempty"`

	// Capture all undefined fields and should be empty after loading
	XXX map[string]interface{} `yaml:",inline"`
}

// CommitAuthor is the author of a Git commit
type CommitAuthor struct {
	Name  string `yaml:",omitempty"`
	Email string `yaml:",omitempty"`
}

// Hooks define actions to run before and/or after something
type Hooks struct {
	Pre  string `yaml:",omitempty"`
	Post string `yaml:",omitempty"`

	// Capture all undefined fields and should be empty after loading
	XXX map[string]interface{} `yaml:",inline"`
}

// IgnoredBuild represents a build ignored by the user
type IgnoredBuild struct {
	Goos, Goarch, Goarm string

	// Capture all undefined fields and should be empty after loading
	XXX map[string]interface{} `yaml:",inline"`
}

// Build contains the build configuration section
type Build struct {
	Goos    []string       `yaml:",omitempty"`
	Goarch  []string       `yaml:",omitempty"`
	Goarm   []string       `yaml:",omitempty"`
	Ignore  []IgnoredBuild `yaml:",omitempty"`
	Main    string         `yaml:",omitempty"`
	Ldflags string         `yaml:",omitempty"`
	Flags   string         `yaml:",omitempty"`
	Binary  string         `yaml:",omitempty"`
	Hooks   Hooks          `yaml:",omitempty"`
	Env     []string       `yaml:",omitempty"`

	// Capture all undefined fields and should be empty after loading
	XXX map[string]interface{} `yaml:",inline"`
}

// FormatOverride is used to specify a custom format for a specific GOOS.
type FormatOverride struct {
	Goos   string `yaml:",omitempty"`
	Format string `yaml:",omitempty"`

	// Capture all undefined fields and should be empty after loading
	XXX map[string]interface{} `yaml:",inline"`
}

// Archive config used for the archive
type Archive struct {
	Format          string            `yaml:",omitempty"`
	FormatOverrides []FormatOverride  `yaml:"format_overrides,omitempty"`
	NameTemplate    string            `yaml:"name_template,omitempty"`
	WrapInDirectory bool              `yaml:"wrap_in_directory,omitempty"`
	Replacements    map[string]string `yaml:",omitempty"`
	Files           []string          `yaml:",omitempty"`

	// Capture all undefined fields and should be empty after loading
	XXX map[string]interface{} `yaml:",inline"`
}

// Release config used for the GitHub release
type Release struct {
	GitHub       Repo   `yaml:",omitempty"`
	Draft        bool   `yaml:",omitempty"`
	Prerelease   bool   `yaml:",omitempty"`
<<<<<<< HEAD
	NameTemplate string `yaml:"name_template,omitempty"`
=======
	NameTemplate string `yaml:",omitempty`
>>>>>>> f823cf28

	// Capture all undefined fields and should be empty after loading
	XXX map[string]interface{} `yaml:",inline"`
}

// FPM config
type FPM struct {
	Formats      []string          `yaml:",omitempty"`
	Dependencies []string          `yaml:",omitempty"`
	Conflicts    []string          `yaml:",omitempty"`
	Vendor       string            `yaml:",omitempty"`
	Homepage     string            `yaml:",omitempty"`
	Maintainer   string            `yaml:",omitempty"`
	Description  string            `yaml:",omitempty"`
	License      string            `yaml:",omitempty"`
	Files        map[string]string `yaml:",omitempty"`

	// Capture all undefined fields and should be empty after loading
	XXX map[string]interface{} `yaml:",inline"`
}

// SnapcraftAppMetadata for the binaries that will be in the snap package
type SnapcraftAppMetadata struct {
	Plugs  []string
	Daemon string
}

// Snapcraft config
type Snapcraft struct {
	Name        string                          `yaml:",omitempty"`
	Summary     string                          `yaml:",omitempty"`
	Description string                          `yaml:",omitempty"`
	Grade       string                          `yaml:",omitempty"`
	Confinement string                          `yaml:",omitempty"`
	Apps        map[string]SnapcraftAppMetadata `yaml:",omitempty"`

	// Capture all undefined fields and should be empty after loading
	XXX map[string]interface{} `yaml:",inline"`
}

// Snapshot config
type Snapshot struct {
	NameTemplate string `yaml:"name_template,omitempty"`

	// Capture all undefined fields and should be empty after loading
	XXX map[string]interface{} `yaml:",inline"`
}

// Checksum config
type Checksum struct {
	NameTemplate string `yaml:"name_template,omitempty"`

	// Capture all undefined fields and should be empty after loading
	XXX map[string]interface{} `yaml:",inline"`
}

// Docker image config
type Docker struct {
	Binary     string   `yaml:",omitempty"`
	Goos       string   `yaml:",omitempty"`
	Goarch     string   `yaml:",omitempty"`
	Goarm      string   `yaml:",omitempty"`
	Image      string   `yaml:",omitempty"`
	Dockerfile string   `yaml:",omitempty"`
	Latest     bool     `yaml:",omitempty"`
	Files      []string `yaml:"extra_files,omitempty"`

	// Capture all undefined fields and should be empty after loading
	XXX map[string]interface{} `yaml:",inline"`
}

// Project includes all project configuration
type Project struct {
	ProjectName string    `yaml:"project_name,omitempty"`
	Release     Release   `yaml:",omitempty"`
	Brew        Homebrew  `yaml:",omitempty"`
	Builds      []Build   `yaml:",omitempty"`
	Archive     Archive   `yaml:",omitempty"`
	FPM         FPM       `yaml:",omitempty"`
	Snapcraft   Snapcraft `yaml:",omitempty"`
	Snapshot    Snapshot  `yaml:",omitempty"`
	Checksum    Checksum  `yaml:",omitempty"`
	Dockers     []Docker  `yaml:",omitempty"`

	// this is a hack ¯\_(ツ)_/¯
	SingleBuild Build `yaml:"build,omitempty"`

	// should be set if using github enterprise
	GitHubURLs GitHubURLs `yaml:"github_urls,omitempty"`

	// test only property indicating the path to the dist folder
	Dist string `yaml:"-"`

	// Capture all undefined fields and should be empty after loading
	XXX map[string]interface{} `yaml:",inline"`
}

// Load config file
func Load(file string) (config Project, err error) {
	f, err := os.Open(file)
	if err != nil {
		return
	}
	log.WithField("file", file).Info("loading config file")
	return LoadReader(f)
}

// LoadReader config via io.Reader
func LoadReader(fd io.Reader) (config Project, err error) {
	data, err := ioutil.ReadAll(fd)
	if err != nil {
		return config, err
	}
	if err := yaml.Unmarshal(data, &config); err != nil {
		return config, err
	}
	log.WithField("config", config).Debug("loaded config file")
	return config, checkOverflows(config)
}

func checkOverflows(config Project) error {
	var overflow = &overflowChecker{}
	overflow.check(config.XXX, "")
	overflow.check(config.Archive.XXX, "archive")
	for i, ov := range config.Archive.FormatOverrides {
		overflow.check(ov.XXX, fmt.Sprintf("archive.format_overrides[%d]", i))
	}
	overflow.check(config.Brew.XXX, "brew")
	overflow.check(config.Brew.GitHub.XXX, "brew.github")
	for i, build := range config.Builds {
		overflow.check(build.XXX, fmt.Sprintf("builds[%d]", i))
		overflow.check(build.Hooks.XXX, fmt.Sprintf("builds[%d].hooks", i))
		for j, ignored := range build.Ignore {
			overflow.check(ignored.XXX, fmt.Sprintf("builds[%d].ignored_builds[%d]", i, j))
		}
	}
	overflow.check(config.FPM.XXX, "fpm")
	overflow.check(config.Snapcraft.XXX, "snapcraft")
	overflow.check(config.Release.XXX, "release")
	overflow.check(config.Release.GitHub.XXX, "release.github")
	overflow.check(config.SingleBuild.XXX, "build")
	overflow.check(config.SingleBuild.Hooks.XXX, "builds.hooks")
	for i, ignored := range config.SingleBuild.Ignore {
		overflow.check(ignored.XXX, fmt.Sprintf("builds.ignored_builds[%d]", i))
	}
	overflow.check(config.Snapshot.XXX, "snapshot")
	overflow.check(config.Checksum.XXX, "checksum")
	for i, docker := range config.Dockers {
		overflow.check(docker.XXX, fmt.Sprintf("docker[%d]", i))
	}
	return overflow.err()
}

type overflowChecker struct {
	fields []string
}

func (o *overflowChecker) check(m map[string]interface{}, ctx string) {
	for k := range m {
		var key = fmt.Sprintf("%s.%s", ctx, k)
		if ctx == "" {
			key = k
		}
		o.fields = append(o.fields, key)
	}
}

func (o *overflowChecker) err() error {
	if len(o.fields) == 0 {
		return nil
	}
	return fmt.Errorf(
		"unknown fields in the config file: %s",
		strings.Join(o.fields, ", "),
	)
}<|MERGE_RESOLUTION|>--- conflicted
+++ resolved
@@ -119,12 +119,7 @@
 	GitHub       Repo   `yaml:",omitempty"`
 	Draft        bool   `yaml:",omitempty"`
 	Prerelease   bool   `yaml:",omitempty"`
-<<<<<<< HEAD
 	NameTemplate string `yaml:"name_template,omitempty"`
-=======
-	NameTemplate string `yaml:",omitempty`
->>>>>>> f823cf28
-
 	// Capture all undefined fields and should be empty after loading
 	XXX map[string]interface{} `yaml:",inline"`
 }
